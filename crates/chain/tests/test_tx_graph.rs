--- conflicted
+++ resolved
@@ -3,13 +3,8 @@
 use bdk_chain::{
     collections::*,
     local_chain::LocalChain,
-<<<<<<< HEAD
     tx_graph::{Additions, TxGraph, TxNode},
-    Append, BlockId, ConfirmationHeightAnchor, ObservedAs,
-=======
-    tx_graph::{Additions, TxGraph},
-    Append, BlockId, ChainPosition, ConfirmationHeightAnchor,
->>>>>>> 81c76133
+    Append, BlockId, ChainPosition, ConfirmationHeightAnchor, ObservedAs,
 };
 use bitcoin::{
     hashes::Hash, BlockHash, OutPoint, PackedLockTime, Script, Transaction, TxIn, TxOut, Txid,
