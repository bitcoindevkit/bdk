--- conflicted
+++ resolved
@@ -14,11 +14,8 @@
 - Fix hang when `ElectrumBlockchainConfig::stop_gap` is zero.
 - Set coin type in BIP44, BIP49, and BIP84 templates
 - Get block hash given a block height - A `get_block_hash` method is now defined on the `GetBlockHash` trait and implemented on every blockchain backend. This method expects a block height and returns the corresponding block hash. 
-<<<<<<< HEAD
 - Deprecate `AddressValidator`
-=======
 - Add `remove_partial_sigs` and `try_finalize` to `SignOptions`
->>>>>>> 01141bed
 
 ## [v0.19.0] - [v0.18.0]
 
