<<<<<<< HEAD
[package]
name = "bdk"
version = "0.26.0"
edition = "2018"
authors = ["Alekos Filini <alekos.filini@gmail.com>", "Riccardo Casatta <riccardo@casatta.it>"]
homepage = "https://bitcoindevkit.org"
repository = "https://github.com/bitcoindevkit/bdk"
documentation = "https://docs.rs/bdk"
description = "A modern, lightweight, descriptor-based wallet library"
keywords = ["bitcoin", "wallet", "descriptor", "psbt"]
readme = "README.md"
license = "MIT OR Apache-2.0"

[dependencies]
bdk-macros = "^0.6"
log = "^0.4"
miniscript = { version = "8.0", features = ["serde"] }
bitcoin = { version = "0.29.1", features = ["serde", "base64", "rand"] }
serde = { version = "^1.0", features = ["derive"] }
serde_json = { version = "^1.0" }
rand = "^0.8"

# Optional dependencies
sled = { version = "0.34", optional = true }
electrum-client = { version = "0.12", optional = true }
esplora-client = { version = "0.3", default-features = false, optional = true }
rusqlite = { version = "0.27.0", optional = true }
ahash = { version = "0.7.6", optional = true }
futures = { version = "0.3", optional = true }
async-trait = { version = "0.1", optional = true }
rocksdb = { version = "0.14", default-features = false, features = ["snappy"], optional = true }
cc = { version = ">=1.0.64", optional = true }
socks = { version = "0.3", optional = true }
hwi = { version = "0.4.0", optional = true, features = [ "use-miniscript"] }

bip39 = { version = "1.0.1", optional = true }
bitcoinconsensus = { version = "0.19.0-3", optional = true }

# Needed by bdk_blockchain_tests macro and the `rpc` feature
bitcoincore-rpc = { version = "0.16", optional = true }

# Needed by esplora_backend_with_tor example
libtor = { version = "47.8.0+0.4.7.x", optional = true }

# Platform-specific dependencies
[target.'cfg(not(target_arch = "wasm32"))'.dependencies]
tokio = { version = "1", features = ["rt", "macros"] }

[target.'cfg(target_arch = "wasm32")'.dependencies]
getrandom = "0.2"
async-trait = "0.1"
js-sys = "0.3"

[features]
minimal = []
compiler = ["miniscript/compiler"]
verify = ["bitcoinconsensus"]
default = ["key-value-db", "electrum"]
sqlite = ["rusqlite", "ahash"]
sqlite-bundled = ["sqlite", "rusqlite/bundled"]
compact_filters = ["rocksdb", "socks", "cc"]
key-value-db = ["sled"]
all-keys = ["keys-bip39"]
keys-bip39 = ["bip39"]
rpc = ["bitcoincore-rpc"]
hardware-signer = ["hwi"]

# We currently provide mulitple implementations of `Blockchain`, all are
# blocking except for the `EsploraBlockchain` which can be either async or
# blocking, depending on the HTTP client in use.
#
# - Users wanting asynchronous HTTP calls should enable `async-interface` to get
#   access to the asynchronous method implementations. Then, if Esplora is wanted,
#   enable the `use-esplora-async` feature.
# - Users wanting blocking HTTP calls can use any of the other blockchain
#   implementations (`compact_filters`, `electrum`, or `esplora`). Users wanting to
#   use Esplora should enable the `use-esplora-blocking` feature.
#
# WARNING: Please take care with the features below, various combinations will
# fail to build. We cannot currently build `bdk` with `--all-features`.
async-interface = ["async-trait"]
electrum = ["electrum-client"]
# MUST ALSO USE `--no-default-features`.
use-esplora-async = ["esplora", "esplora-client/async", "futures"]
use-esplora-blocking = ["esplora", "esplora-client/blocking"]
# Deprecated aliases
use-esplora-reqwest = ["use-esplora-async"]
use-esplora-ureq = ["use-esplora-blocking"]
# Typical configurations will not need to use `esplora` feature directly.
esplora = []

# Use below feature with `use-esplora-async` to enable reqwest default TLS support
reqwest-default-tls = ["esplora-client/async-https"]

# Debug/Test features
test-blockchains = ["bitcoincore-rpc", "electrum-client"]
test-electrum = ["electrum", "electrsd/electrs_0_8_10", "electrsd/bitcoind_22_0", "test-blockchains"]
test-rpc = ["rpc", "electrsd/electrs_0_8_10", "electrsd/bitcoind_22_0", "test-blockchains"]
test-rpc-legacy = ["rpc", "electrsd/electrs_0_8_10", "electrsd/bitcoind_0_20_0", "test-blockchains"]
test-esplora = ["electrsd/legacy", "electrsd/esplora_a33e97e1", "electrsd/bitcoind_22_0", "test-blockchains"]
test-md-docs = ["electrum"]
test-hardware-signer = ["hardware-signer"]

# This feature is used to run `cargo check` in our CI targeting wasm. It's not recommended
# for libraries to explicitly include the "getrandom/js" feature, so we only do it when
# necessary for running our CI. See: https://docs.rs/getrandom/0.2.8/getrandom/#webassembly-support
dev-getrandom-wasm = ["getrandom/js"]

[dev-dependencies]
lazy_static = "1.4"
env_logger = "0.7"
electrsd = "0.21"
# Move back to importing from rust-bitcoin once https://github.com/rust-bitcoin/rust-bitcoin/pull/1342 is released
base64 = "^0.13"
assert_matches = "1.5.0"

[[example]]
name = "compact_filters_balance"
required-features = ["compact_filters"]

[[example]]
name = "miniscriptc"
path = "examples/compiler.rs"
required-features = ["compiler"]

[[example]]
name = "policy"
path = "examples/policy.rs"

[[example]]
name = "rpcwallet"
path = "examples/rpcwallet.rs"
required-features = ["keys-bip39", "key-value-db", "rpc", "electrsd/bitcoind_22_0"]

[[example]]
name = "psbt_signer"
path = "examples/psbt_signer.rs"
required-features = ["electrum"]

[[example]]
name = "hardware_signer"
path = "examples/hardware_signer.rs"
required-features = ["electrum", "hardware-signer"]

[[example]]
name = "electrum_backend"
path = "examples/electrum_backend.rs"
required-features = ["electrum"]

[[example]]
name = "esplora_backend_synchronous"
path = "examples/esplora_backend_synchronous.rs"
required-features = ["use-esplora-blocking"]

[[example]]
name = "esplora_backend_asynchronous"
path = "examples/esplora_backend_asynchronous.rs"
required-features = ["use-esplora-async", "reqwest-default-tls", "async-interface"]

[[example]]
name = "esplora_backend_with_tor"
path = "examples/esplora_backend_with_tor.rs"
required-features = ["use-esplora-blocking", "libtor"]

[[example]]
name = "mnemonic_to_descriptors"
path = "examples/mnemonic_to_descriptors.rs"
required-features = ["all-keys"]

=======
>>>>>>> 82f5d9c8
[workspace]
members = [
    "crates/bdk",
    "crates/chain",
    "crates/file_store",
    "crates/electrum",
    "example-crates/keychain_tracker_electrum",
    "example-crates/keychain_tracker_esplora",
    "example-crates/keychain_tracker_example_cli",
    "example-crates/wallet_electrum",
    "example-crates/wallet_esplora",
    "example-crates/wallet_esplora_async",
    "nursery/tmp_plan",
    "nursery/coin_select"
]

[workspace.package]
authors = ["Bitcoin Dev Kit Developers"]<|MERGE_RESOLUTION|>--- conflicted
+++ resolved
@@ -1,177 +1,25 @@
-<<<<<<< HEAD
-[package]
-name = "bdk"
-version = "0.26.0"
-edition = "2018"
-authors = ["Alekos Filini <alekos.filini@gmail.com>", "Riccardo Casatta <riccardo@casatta.it>"]
-homepage = "https://bitcoindevkit.org"
-repository = "https://github.com/bitcoindevkit/bdk"
-documentation = "https://docs.rs/bdk"
-description = "A modern, lightweight, descriptor-based wallet library"
-keywords = ["bitcoin", "wallet", "descriptor", "psbt"]
-readme = "README.md"
-license = "MIT OR Apache-2.0"
-
-[dependencies]
-bdk-macros = "^0.6"
-log = "^0.4"
-miniscript = { version = "8.0", features = ["serde"] }
-bitcoin = { version = "0.29.1", features = ["serde", "base64", "rand"] }
-serde = { version = "^1.0", features = ["derive"] }
-serde_json = { version = "^1.0" }
-rand = "^0.8"
-
-# Optional dependencies
-sled = { version = "0.34", optional = true }
-electrum-client = { version = "0.12", optional = true }
-esplora-client = { version = "0.3", default-features = false, optional = true }
-rusqlite = { version = "0.27.0", optional = true }
-ahash = { version = "0.7.6", optional = true }
-futures = { version = "0.3", optional = true }
-async-trait = { version = "0.1", optional = true }
-rocksdb = { version = "0.14", default-features = false, features = ["snappy"], optional = true }
-cc = { version = ">=1.0.64", optional = true }
-socks = { version = "0.3", optional = true }
-hwi = { version = "0.4.0", optional = true, features = [ "use-miniscript"] }
-
-bip39 = { version = "1.0.1", optional = true }
-bitcoinconsensus = { version = "0.19.0-3", optional = true }
-
-# Needed by bdk_blockchain_tests macro and the `rpc` feature
-bitcoincore-rpc = { version = "0.16", optional = true }
-
-# Needed by esplora_backend_with_tor example
-libtor = { version = "47.8.0+0.4.7.x", optional = true }
-
-# Platform-specific dependencies
-[target.'cfg(not(target_arch = "wasm32"))'.dependencies]
-tokio = { version = "1", features = ["rt", "macros"] }
-
-[target.'cfg(target_arch = "wasm32")'.dependencies]
-getrandom = "0.2"
-async-trait = "0.1"
-js-sys = "0.3"
-
-[features]
-minimal = []
-compiler = ["miniscript/compiler"]
-verify = ["bitcoinconsensus"]
-default = ["key-value-db", "electrum"]
-sqlite = ["rusqlite", "ahash"]
-sqlite-bundled = ["sqlite", "rusqlite/bundled"]
-compact_filters = ["rocksdb", "socks", "cc"]
-key-value-db = ["sled"]
-all-keys = ["keys-bip39"]
-keys-bip39 = ["bip39"]
-rpc = ["bitcoincore-rpc"]
-hardware-signer = ["hwi"]
-
-# We currently provide mulitple implementations of `Blockchain`, all are
-# blocking except for the `EsploraBlockchain` which can be either async or
-# blocking, depending on the HTTP client in use.
-#
-# - Users wanting asynchronous HTTP calls should enable `async-interface` to get
-#   access to the asynchronous method implementations. Then, if Esplora is wanted,
-#   enable the `use-esplora-async` feature.
-# - Users wanting blocking HTTP calls can use any of the other blockchain
-#   implementations (`compact_filters`, `electrum`, or `esplora`). Users wanting to
-#   use Esplora should enable the `use-esplora-blocking` feature.
-#
-# WARNING: Please take care with the features below, various combinations will
-# fail to build. We cannot currently build `bdk` with `--all-features`.
-async-interface = ["async-trait"]
-electrum = ["electrum-client"]
-# MUST ALSO USE `--no-default-features`.
-use-esplora-async = ["esplora", "esplora-client/async", "futures"]
-use-esplora-blocking = ["esplora", "esplora-client/blocking"]
-# Deprecated aliases
-use-esplora-reqwest = ["use-esplora-async"]
-use-esplora-ureq = ["use-esplora-blocking"]
-# Typical configurations will not need to use `esplora` feature directly.
-esplora = []
-
-# Use below feature with `use-esplora-async` to enable reqwest default TLS support
-reqwest-default-tls = ["esplora-client/async-https"]
-
-# Debug/Test features
-test-blockchains = ["bitcoincore-rpc", "electrum-client"]
-test-electrum = ["electrum", "electrsd/electrs_0_8_10", "electrsd/bitcoind_22_0", "test-blockchains"]
-test-rpc = ["rpc", "electrsd/electrs_0_8_10", "electrsd/bitcoind_22_0", "test-blockchains"]
-test-rpc-legacy = ["rpc", "electrsd/electrs_0_8_10", "electrsd/bitcoind_0_20_0", "test-blockchains"]
-test-esplora = ["electrsd/legacy", "electrsd/esplora_a33e97e1", "electrsd/bitcoind_22_0", "test-blockchains"]
-test-md-docs = ["electrum"]
-test-hardware-signer = ["hardware-signer"]
-
-# This feature is used to run `cargo check` in our CI targeting wasm. It's not recommended
-# for libraries to explicitly include the "getrandom/js" feature, so we only do it when
-# necessary for running our CI. See: https://docs.rs/getrandom/0.2.8/getrandom/#webassembly-support
-dev-getrandom-wasm = ["getrandom/js"]
-
-[dev-dependencies]
-lazy_static = "1.4"
-env_logger = "0.7"
-electrsd = "0.21"
-# Move back to importing from rust-bitcoin once https://github.com/rust-bitcoin/rust-bitcoin/pull/1342 is released
-base64 = "^0.13"
-assert_matches = "1.5.0"
-
-[[example]]
-name = "compact_filters_balance"
-required-features = ["compact_filters"]
-
-[[example]]
-name = "miniscriptc"
-path = "examples/compiler.rs"
-required-features = ["compiler"]
-
-[[example]]
-name = "policy"
-path = "examples/policy.rs"
-
-[[example]]
-name = "rpcwallet"
-path = "examples/rpcwallet.rs"
-required-features = ["keys-bip39", "key-value-db", "rpc", "electrsd/bitcoind_22_0"]
-
-[[example]]
-name = "psbt_signer"
-path = "examples/psbt_signer.rs"
-required-features = ["electrum"]
-
-[[example]]
-name = "hardware_signer"
-path = "examples/hardware_signer.rs"
-required-features = ["electrum", "hardware-signer"]
-
-[[example]]
-name = "electrum_backend"
-path = "examples/electrum_backend.rs"
-required-features = ["electrum"]
-
-[[example]]
-name = "esplora_backend_synchronous"
-path = "examples/esplora_backend_synchronous.rs"
-required-features = ["use-esplora-blocking"]
-
-[[example]]
-name = "esplora_backend_asynchronous"
-path = "examples/esplora_backend_asynchronous.rs"
-required-features = ["use-esplora-async", "reqwest-default-tls", "async-interface"]
-
-[[example]]
-name = "esplora_backend_with_tor"
-path = "examples/esplora_backend_with_tor.rs"
-required-features = ["use-esplora-blocking", "libtor"]
-
-[[example]]
-name = "mnemonic_to_descriptors"
-path = "examples/mnemonic_to_descriptors.rs"
-required-features = ["all-keys"]
-
-=======
->>>>>>> 82f5d9c8
 [workspace]
 members = [
+    "crates/bdk",
+    "crates/chain",
+    "crates/file_store",
+    "crates/electrum",
+    "example-crates/keychain_tracker_electrum",
+    "example-crates/keychain_tracker_esplora",
+    "example-crates/keychain_tracker_example_cli",
+    "example-crates/wallet_electrum",
+    "example-crates/wallet_esplora",
+    "example-crates/wallet_esplora_async",
+    "example-crates/wallet_esplora_tor",
+    "nursery/tmp_plan",
+    "nursery/coin_select"
+]
+
+#exclude = [
+#    "example-crates/wallet_esplora_tor",
+#]
+
+default-members = [
     "crates/bdk",
     "crates/chain",
     "crates/file_store",
